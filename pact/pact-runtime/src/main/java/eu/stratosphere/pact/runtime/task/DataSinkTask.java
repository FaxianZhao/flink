/***********************************************************************************************************************
 *
 * Copyright (C) 2010 by the Stratosphere project (http://stratosphere.eu)
 *
 * Licensed under the Apache License, Version 2.0 (the "License"); you may not use this file except in compliance with
 * the License. You may obtain a copy of the License at
 *
 *     http://www.apache.org/licenses/LICENSE-2.0
 *
 * Unless required by applicable law or agreed to in writing, software distributed under the License is distributed on
 * an "AS IS" BASIS, WITHOUT WARRANTIES OR CONDITIONS OF ANY KIND, either express or implied. See the License for the
 * specific language governing permissions and limitations under the License.
 *
 **********************************************************************************************************************/

package eu.stratosphere.pact.runtime.task;

import java.io.FileNotFoundException;
import java.io.IOException;
import java.util.Comparator;
import java.util.Iterator;

import org.apache.commons.logging.Log;
import org.apache.commons.logging.LogFactory;

import eu.stratosphere.nephele.execution.librarycache.LibraryCacheManager;
import eu.stratosphere.nephele.fs.FileStatus;
import eu.stratosphere.nephele.fs.FileSystem;
import eu.stratosphere.nephele.fs.Path;
import eu.stratosphere.nephele.io.BipartiteDistributionPattern;
import eu.stratosphere.nephele.io.DistributionPattern;
import eu.stratosphere.nephele.io.PointwiseDistributionPattern;
import eu.stratosphere.nephele.io.RecordDeserializer;
import eu.stratosphere.nephele.io.RecordReader;
import eu.stratosphere.nephele.services.iomanager.IOManager;
import eu.stratosphere.nephele.services.iomanager.SerializationFactory;
import eu.stratosphere.nephele.services.memorymanager.MemoryAllocationException;
import eu.stratosphere.nephele.services.memorymanager.MemoryManager;
import eu.stratosphere.nephele.template.AbstractOutputTask;
import eu.stratosphere.pact.common.contract.Order;
import eu.stratosphere.pact.common.io.FileOutputFormat;
import eu.stratosphere.pact.common.io.OutputFormat;
import eu.stratosphere.pact.common.type.Key;
import eu.stratosphere.pact.common.type.KeyValuePair;
import eu.stratosphere.pact.common.type.Value;
import eu.stratosphere.pact.runtime.serialization.KeyValuePairDeserializer;
import eu.stratosphere.pact.runtime.serialization.WritableSerializationFactory;
import eu.stratosphere.pact.runtime.sort.SortMerger;
import eu.stratosphere.pact.runtime.sort.UnilateralSortMerger;
import eu.stratosphere.pact.runtime.task.util.CloseableInputProvider;
import eu.stratosphere.pact.runtime.task.util.SimpleCloseableInputProvider;
import eu.stratosphere.pact.runtime.task.util.TaskConfig;

/**
 * DataSinkTask which is executed by a Nephele task manager.
 * The task hands the data to an output format.
 * 
 * @see eu.stratosphere.pact.common.io.OutputFormat
<<<<<<< HEAD
=======
 * 
 * @author Fabian Hueske
>>>>>>> b87142ed
 */
@SuppressWarnings( { "unchecked", "rawtypes" })
public class DataSinkTask extends AbstractOutputTask
{
	public static final String DEGREE_OF_PARALLELISM_KEY = "pact.sink.dop";
	
<<<<<<< HEAD
=======
	public static final String SORT_ORDER = "sink.sort.order";
	
>>>>>>> b87142ed
	// Obtain DataSinkTask Logger
	private static final Log LOG = LogFactory.getLog(DataSinkTask.class);

	// input reader
	private RecordReader<KeyValuePair<Key, Value>> reader;

	// OutputFormat instance
	private OutputFormat format;

	// task configuration
	private TaskConfig config;

	// cancel flag
	private volatile boolean taskCanceled = false;
	
	// the memory dedicated to the sorter
	private long availableMemory;

	// maximum number of file handles
	private int maxFileHandles;

	// the fill fraction of the buffers that triggers the spilling
	private float spillThreshold;

	/**
	 * {@inheritDoc}
	 */
	@Override
	public void registerInputOutput()
	{
		if (LOG.isDebugEnabled())
			LOG.debug(getLogString("Start registering input and output"));

		// initialize OutputFormat
		initOutputFormat();
		// initialize input reader
		initInputReader();

		if (LOG.isDebugEnabled())
			LOG.debug(getLogString("Finished registering input and output"));
	}

	/**
	 * {@inheritDoc}
	 */
	@Override
	public void invoke() throws Exception
	{
		if (LOG.isInfoEnabled())
			LOG.info(getLogString("Start PACT code"));

		final OutputFormat format = this.format;
		
<<<<<<< HEAD
		// obtain grouped iterator
		CloseableInputProvider<KeyValuePair<Key, Value>> sortedInputProvider = null;

		try {
			sortedInputProvider = obtainInput();
			Iterator<KeyValuePair<Key, Value>> iter = sortedInputProvider.getIterator();

=======
		//Input is wrapped so that it can also be sorted if required
		CloseableInputProvider<KeyValuePair<Key, Value>> inputProvider = null;
		
		try {
>>>>>>> b87142ed
			// check if task has been canceled
			if (this.taskCanceled) {
				return;
			}

<<<<<<< HEAD
			if (LOG.isDebugEnabled())
				LOG.debug(getLogString("Starting to produce output"));
=======
			inputProvider = obtainInput();
			Iterator<KeyValuePair<Key, Value>> iter = inputProvider.getIterator();
			
			if (LOG.isDebugEnabled()) {
				LOG.debug("Iterator obtained: " + this.getEnvironment().getTaskName() + " ("
				+ (this.getEnvironment().getIndexInSubtaskGroup() + 1) + "/"
				+ this.getEnvironment().getCurrentNumberOfSubtasks() + ")");

				LOG.debug(getLogString("Starting to produce output"));
			}
>>>>>>> b87142ed

			// open
			format.open(this.getEnvironment().getIndexInSubtaskGroup() + 1);

			// work
			while (!this.taskCanceled && iter.hasNext())
			{
				KeyValuePair pair = iter.next();
				format.writeRecord(pair);
<<<<<<< HEAD
			}
			
			// close. We close here such that a regular close throwing an exception marks a task as failed.
			if (!this.taskCanceled) {
				this.format.close();
				this.format = null;
			}
=======
			}
			
			// close. We close here such that a regular close throwing an exception marks a task as failed.
			if (!this.taskCanceled) {
				this.format.close();
				this.format = null;
			}
>>>>>>> b87142ed
		}
		catch (Exception ex) {
			// drop, if the task was canceled
			if (!this.taskCanceled) {
				if (LOG.isErrorEnabled())
					LOG.error(getLogString("Error in Pact user code: " + ex.getMessage()), ex);
				throw ex;
			}
		}
		finally {
<<<<<<< HEAD
			if (sortedInputProvider != null) {
				sortedInputProvider.close();
=======
			if (inputProvider != null) {
				inputProvider.close();
>>>>>>> b87142ed
			}
			
			if (this.format != null) {
				// close format, if it has not been closed, yet.
				// This should only be the case if we had a previous error, or were cancelled.
				try {
					this.format.close();
				}
				catch (Throwable t) {
					if (LOG.isWarnEnabled())
						LOG.warn(getLogString("Error closing the ouput format."), t);
				}
			}
		}

		if (!this.taskCanceled) {
			if (LOG.isDebugEnabled())
				LOG.debug(getLogString("Finished producing output"));

			if (LOG.isInfoEnabled())
				LOG.info(getLogString("Finished PACT code"));
		}
		else {
			if (LOG.isWarnEnabled())
				LOG.warn(getLogString("PACT code cancelled"));
		}
	}

	/*
	 * (non-Javadoc)
	 * @see eu.stratosphere.nephele.template.AbstractInvokable#cancel()
	 */
	@Override
	public void cancel() throws Exception
	{
		this.taskCanceled = true;
		if (LOG.isWarnEnabled())
			LOG.warn(getLogString("Cancelling PACT code"));
	}

	/**
	 * Initializes the OutputFormat implementation and configuration.
	 * 
	 * @throws RuntimeException
	 *         Throws if instance of OutputFormat implementation can not be
	 *         obtained.
	 */
	private void initOutputFormat()
	{
		// obtain task configuration (including stub parameters)
		this.config = new TaskConfig(getRuntimeConfiguration());

		// obtain stub implementation class
		ClassLoader cl;
		try {
			cl = LibraryCacheManager.getClassLoader(getEnvironment().getJobID());
			Class<? extends OutputFormat> formatClass = this.config.getStubClass(OutputFormat.class, cl);
			// obtain instance of stub implementation
			this.format = formatClass.newInstance();
		}
		catch (IOException ioe) {
			throw new RuntimeException("Library cache manager could not be instantiated.", ioe);
		}
		catch (ClassNotFoundException cnfe) {
			throw new RuntimeException("OutputFormat implementation class was not found.", cnfe);
		}
		catch (InstantiationException ie) {
			throw new RuntimeException("OutputFormat implementation could not be instanciated.", ie);
		}
		catch (IllegalAccessException iae) {
			throw new RuntimeException("OutputFormat implementations nullary constructor is not accessible.", iae);
		}
		
		// configure the stub. catch exceptions here extra, to report them as originating from the user code 
		try {
			this.format.configure(this.config.getStubParameters());
		}
		catch (Throwable t) {
			throw new RuntimeException("The user defined 'configure()' method caused an error: " + t.getMessage(), t);
		}
	}

	/**
	 * Initializes the input reader of the DataSinkTask.
	 * 
	 * @throws RuntimeException
	 *         Thrown if no input ship strategy was provided.
	 */
	private void initInputReader()
	{
		// create RecordDeserializer
		RecordDeserializer<KeyValuePair<Key, Value>> deserializer = new KeyValuePairDeserializer(
			this.format.getKeyType(), format.getValueType());

		// determine distribution pattern for reader from input ship strategy
		DistributionPattern dp = null;
		switch (config.getInputShipStrategy(0)) {
		case FORWARD:
			// forward requires Pointwise DP
			dp = new PointwiseDistributionPattern();
			break;
		case PARTITION_RANGE:
			dp = new BipartiteDistributionPattern();
			break;
		default:
			throw new RuntimeException("No valid input ship strategy provided for DataSinkTask.");
		}

		// create reader
		// map has only one input, so we create one reader (id=0).
		this.reader = new RecordReader<KeyValuePair<Key, Value>>(this, deserializer, dp);

		// set up memory and I/O parameters in case of sorting
		this.availableMemory = config.getMemorySize();
		this.maxFileHandles = config.getNumFilehandles();
		this.spillThreshold = config.getSortSpillingTreshold();
	}
	
<<<<<<< HEAD
	// ------------------------------------------------------------------------
	//                     Degree of parallelism & checks
	// ------------------------------------------------------------------------
	

=======
>>>>>>> b87142ed
	/**
	 * Returns an iterator over all k-v pairs of the ReduceTasks input. The
	 * pairs which are returned by the iterator are grouped by their keys.
	 * 
	 * @return A key-grouped iterator over all input key-value pairs.
	 * @throws RuntimeException
	 *         Throws RuntimeException if it is not possible to obtain a
	 *         grouped iterator.
	 */
	private CloseableInputProvider<KeyValuePair<Key, Value>> obtainInput() {
		
		// obtain the MemoryManager of the TaskManager
		final MemoryManager memoryManager = getEnvironment().getMemoryManager();
		// obtain the IOManager of the TaskManager
		final IOManager ioManager = getEnvironment().getIOManager();

		// obtain input key type
		final Class<Key> keyClass = format.getKeyType();
		// obtain input value type
		final Class<Value> valueClass = format.getValueType();

		// obtain key serializer
		final SerializationFactory<Key> keySerialization = new WritableSerializationFactory<Key>(keyClass);
		// obtain value serializer
		final SerializationFactory<Value> valSerialization = new WritableSerializationFactory<Value>(valueClass);

		// obtain grouped iterator defined by local strategy
		switch (config.getLocalStrategy()) {

		// local strategy is NONE
		// input is already grouped, an iterator that wraps the reader is
		// created and returned
		case NONE: {
			// iterator wraps input reader
			Iterator<KeyValuePair<Key, Value>> iter = new Iterator<KeyValuePair<Key, Value>>() {

				@Override
				public boolean hasNext() {
					return reader.hasNext();
				}

				@Override
				public KeyValuePair<Key, Value> next() {
					try {
						return reader.next();
					} catch (Exception e) {
						throw new RuntimeException(e);
					}
				}

				@Override
				public void remove() {
				}

			};
			
			return new SimpleCloseableInputProvider<KeyValuePair<Key,Value>>(iter);
		}

			// local strategy is SORT
			// The input is grouped using a sort-merge strategy.
			// An iterator on the sorted pairs is created and returned.
		case SORT: {
			final Order sortOrder = Order.valueOf(getRuntimeConfiguration().getString(SORT_ORDER, ""));
			
			// create a key comparator
			final Comparator<Key> keyComparator;
			
			if(sortOrder == Order.ASCENDING || sortOrder == Order.ANY) {
				keyComparator = new Comparator<Key>() {
					@Override
					public int compare(Key k1, Key k2) {
						return k1.compareTo(k2);
					}
				};
			} else {
				keyComparator = new Comparator<Key>() {
					@Override
					public int compare(Key k1, Key k2) {
						return k2.compareTo(k1);
					}
				};
			}


			try {
				// instantiate a sort-merger
				SortMerger<Key, Value> sortMerger = new UnilateralSortMerger<Key, Value>(memoryManager, ioManager,
					this.availableMemory, this.maxFileHandles, keySerialization,
					valSerialization, keyComparator, reader, this, this.spillThreshold);
				// obtain and return a grouped iterator from the sort-merger
				return sortMerger;
			} catch (MemoryAllocationException mae) {
				throw new RuntimeException(
					"MemoryManager is not able to provide the required amount of memory for ReduceTask", mae);
			} catch (IOException ioe) {
				throw new RuntimeException("IOException caught when obtaining SortMerger for ReduceTask", ioe);
			}
		}
		default:
			throw new RuntimeException("Invalid local strategy provided for ReduceTask.");
		}
	}
<<<<<<< HEAD

=======
	
	// ------------------------------------------------------------------------
	//                     Degree of parallelism & checks
	// ------------------------------------------------------------------------
	
>>>>>>> b87142ed
	/**
	 * {@inheritDoc}
	 */
	@Override
	public int getMaximumNumberOfSubtasks()
	{
		if (!(this.format instanceof FileOutputFormat)) {
			return -1;
<<<<<<< HEAD
		}
		
		// ----------------- This code applies only to file inputs ------------------
		
		final String pathName = this.config.getStubParameter(FileOutputFormat.FILE_PARAMETER_KEY, null);
		final Path path;
		
		if (pathName == null) {
			return 0;
		}
		
		try {
			path = new Path(pathName);
		}
		catch (Throwable t) {
			return 0;
		}
=======
		}
		
		// ----------------- This code applies only to file inputs ------------------
		
		final String pathName = this.config.getStubParameter(FileOutputFormat.FILE_PARAMETER_KEY, null);
		final Path path;
		
		if (pathName == null) {
			return 0;
		}
		
		try {
			path = new Path(pathName);
		}
		catch (Throwable t) {
			return 0;
		}
>>>>>>> b87142ed

		// Check if the path is valid
		try {
			final FileSystem fs = path.getFileSystem();
			try {
				final FileStatus f = fs.getFileStatus(path);
				if (f == null) {
					return 1;
				}
				// If the path points to a directory we allow an infinity number of subtasks
				if (f.isDir()) {
					return -1;
				}
				else {
					// path points to an existing file. delete it, to prevent errors appearing
					// when overwriting the file (HDFS causes non-deterministic errors there)
					fs.delete(path, false);
					return 1;
				}
			}
			catch (FileNotFoundException fnfex) {
				// The exception is thrown if the requested file/directory does not exist.
				// if the degree of parallelism is > 1, we create a directory for this path
				int dop = getRuntimeConfiguration().getInteger(DEGREE_OF_PARALLELISM_KEY, -1);
				if (dop == 1) {
					// a none existing file and a degree of parallelism that is one
					return 1;
				}

				// a degree of parallelism greater one, or an unspecified one. in all cases, create a directory
				// the output
				fs.mkdirs(path);
				return -1;
			}
		}
		catch (IOException e) {
			// any other kind of I/O exception: we assume only a degree of one here
			return 1;
		}
	}

	// ------------------------------------------------------------------------
	//                               Utilities
	// ------------------------------------------------------------------------
	
	/**
	 * Utility function that composes a string for logging purposes. The string includes the given message and
	 * the index of the task in its task group together with the number of tasks in the task group.
<<<<<<< HEAD
	 * 
=======
	 *  
>>>>>>> b87142ed
	 * @param message The main message for the log.
	 * @return The string ready for logging.
	 */
	private String getLogString(String message)
	{
<<<<<<< HEAD
		StringBuilder bld = new StringBuilder(128);
=======
		StringBuilder bld = new StringBuilder(128);	
>>>>>>> b87142ed
		bld.append(message);
		bld.append(':').append(' ');
		bld.append(this.getEnvironment().getTaskName());
		bld.append(' ').append('(');
		bld.append(this.getEnvironment().getIndexInSubtaskGroup() + 1);
		bld.append('/');
		bld.append(this.getEnvironment().getCurrentNumberOfSubtasks());
		bld.append(')');
		return bld.toString();
	}
}<|MERGE_RESOLUTION|>--- conflicted
+++ resolved
@@ -56,22 +56,16 @@
  * The task hands the data to an output format.
  * 
  * @see eu.stratosphere.pact.common.io.OutputFormat
-<<<<<<< HEAD
-=======
  * 
  * @author Fabian Hueske
->>>>>>> b87142ed
  */
 @SuppressWarnings( { "unchecked", "rawtypes" })
 public class DataSinkTask extends AbstractOutputTask
 {
 	public static final String DEGREE_OF_PARALLELISM_KEY = "pact.sink.dop";
 	
-<<<<<<< HEAD
-=======
 	public static final String SORT_ORDER = "sink.sort.order";
 	
->>>>>>> b87142ed
 	// Obtain DataSinkTask Logger
 	private static final Log LOG = LogFactory.getLog(DataSinkTask.class);
 
@@ -125,29 +119,15 @@
 
 		final OutputFormat format = this.format;
 		
-<<<<<<< HEAD
-		// obtain grouped iterator
-		CloseableInputProvider<KeyValuePair<Key, Value>> sortedInputProvider = null;
-
-		try {
-			sortedInputProvider = obtainInput();
-			Iterator<KeyValuePair<Key, Value>> iter = sortedInputProvider.getIterator();
-
-=======
 		//Input is wrapped so that it can also be sorted if required
 		CloseableInputProvider<KeyValuePair<Key, Value>> inputProvider = null;
 		
 		try {
->>>>>>> b87142ed
 			// check if task has been canceled
 			if (this.taskCanceled) {
 				return;
 			}
 
-<<<<<<< HEAD
-			if (LOG.isDebugEnabled())
-				LOG.debug(getLogString("Starting to produce output"));
-=======
 			inputProvider = obtainInput();
 			Iterator<KeyValuePair<Key, Value>> iter = inputProvider.getIterator();
 			
@@ -158,7 +138,6 @@
 
 				LOG.debug(getLogString("Starting to produce output"));
 			}
->>>>>>> b87142ed
 
 			// open
 			format.open(this.getEnvironment().getIndexInSubtaskGroup() + 1);
@@ -168,7 +147,6 @@
 			{
 				KeyValuePair pair = iter.next();
 				format.writeRecord(pair);
-<<<<<<< HEAD
 			}
 			
 			// close. We close here such that a regular close throwing an exception marks a task as failed.
@@ -176,15 +154,6 @@
 				this.format.close();
 				this.format = null;
 			}
-=======
-			}
-			
-			// close. We close here such that a regular close throwing an exception marks a task as failed.
-			if (!this.taskCanceled) {
-				this.format.close();
-				this.format = null;
-			}
->>>>>>> b87142ed
 		}
 		catch (Exception ex) {
 			// drop, if the task was canceled
@@ -195,13 +164,8 @@
 			}
 		}
 		finally {
-<<<<<<< HEAD
-			if (sortedInputProvider != null) {
-				sortedInputProvider.close();
-=======
 			if (inputProvider != null) {
 				inputProvider.close();
->>>>>>> b87142ed
 			}
 			
 			if (this.format != null) {
@@ -320,14 +284,6 @@
 		this.spillThreshold = config.getSortSpillingTreshold();
 	}
 	
-<<<<<<< HEAD
-	// ------------------------------------------------------------------------
-	//                     Degree of parallelism & checks
-	// ------------------------------------------------------------------------
-	
-
-=======
->>>>>>> b87142ed
 	/**
 	 * Returns an iterator over all k-v pairs of the ReduceTasks input. The
 	 * pairs which are returned by the iterator are grouped by their keys.
@@ -430,16 +386,13 @@
 		default:
 			throw new RuntimeException("Invalid local strategy provided for ReduceTask.");
 		}
-	}
-<<<<<<< HEAD
-
-=======
+
+	}
 	
 	// ------------------------------------------------------------------------
 	//                     Degree of parallelism & checks
 	// ------------------------------------------------------------------------
 	
->>>>>>> b87142ed
 	/**
 	 * {@inheritDoc}
 	 */
@@ -448,7 +401,6 @@
 	{
 		if (!(this.format instanceof FileOutputFormat)) {
 			return -1;
-<<<<<<< HEAD
 		}
 		
 		// ----------------- This code applies only to file inputs ------------------
@@ -466,25 +418,6 @@
 		catch (Throwable t) {
 			return 0;
 		}
-=======
-		}
-		
-		// ----------------- This code applies only to file inputs ------------------
-		
-		final String pathName = this.config.getStubParameter(FileOutputFormat.FILE_PARAMETER_KEY, null);
-		final Path path;
-		
-		if (pathName == null) {
-			return 0;
-		}
-		
-		try {
-			path = new Path(pathName);
-		}
-		catch (Throwable t) {
-			return 0;
-		}
->>>>>>> b87142ed
 
 		// Check if the path is valid
 		try {
@@ -533,21 +466,13 @@
 	/**
 	 * Utility function that composes a string for logging purposes. The string includes the given message and
 	 * the index of the task in its task group together with the number of tasks in the task group.
-<<<<<<< HEAD
 	 * 
-=======
-	 *  
->>>>>>> b87142ed
 	 * @param message The main message for the log.
 	 * @return The string ready for logging.
 	 */
 	private String getLogString(String message)
 	{
-<<<<<<< HEAD
 		StringBuilder bld = new StringBuilder(128);
-=======
-		StringBuilder bld = new StringBuilder(128);	
->>>>>>> b87142ed
 		bld.append(message);
 		bld.append(':').append(' ');
 		bld.append(this.getEnvironment().getTaskName());
