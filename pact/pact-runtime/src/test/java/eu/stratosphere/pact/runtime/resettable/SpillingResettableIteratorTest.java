--- conflicted
+++ resolved
@@ -20,8 +20,6 @@
 import java.util.Collection;
 import java.util.List;
 import java.util.Vector;
-
-import junit.framework.Assert;
 
 import org.junit.After;
 import org.junit.Before;
@@ -39,8 +37,9 @@
 import eu.stratosphere.nephele.template.AbstractInvokable;
 import eu.stratosphere.nephele.types.Record;
 import eu.stratosphere.pact.common.type.base.PactInteger;
-import eu.stratosphere.pact.common.type.base.PactNull;
+import eu.stratosphere.pact.runtime.resettable.SpillingResettableIterator;
 import eu.stratosphere.pact.runtime.test.util.DummyInvokable;
+import junit.framework.Assert;
 
 public class SpillingResettableIteratorTest {
 
@@ -107,8 +106,7 @@
 			this.objects.add(tmp);
 		}
 		// create the deserializer
-		this.deserializer = new DefaultRecordDeserializer<PactInteger>(
-				PactInteger.class);
+		this.deserializer = new DefaultRecordDeserializer<PactInteger>(PactInteger.class);
 	}
 
 	@After
@@ -124,22 +122,21 @@
 	}
 
 	/**
-	 * Tests the resettable iterator with too few memory, so that the data has
-	 * to be written to disk.
+	 * Tests the resettable iterator with too few memory, so that the data
+	 * has to be written to disk.
 	 * 
 	 * @throws ServiceException
 	 * @throws InterruptedException
 	 */
 	@Test
-	public void testResettableIterator() throws ServiceException,
-			InterruptedException {
-		final AbstractInvokable memOwner = new DummyInvokable();
-
-		// create the reader
-		reader = new CollectionReader<PactInteger>(objects);
-		// create the resettable Iterator
-		SpillingResettableIterator<PactInteger> iterator = new SpillingResettableIterator<PactInteger>(
-				memman, ioman, reader, 1000, deserializer, memOwner);
+	public void testResettableIterator() throws ServiceException, InterruptedException {
+		final AbstractInvokable memOwner = new DummyInvokable();
+
+		// create the reader
+		reader = new CollectionReader<PactInteger>(objects);
+		// create the resettable Iterator
+		SpillingResettableIterator<PactInteger> iterator = new SpillingResettableIterator<PactInteger>(memman, ioman,
+			reader, 1000, deserializer, memOwner);
 		// open the iterator
 		try {
 			iterator.open();
@@ -149,39 +146,26 @@
 		// now test walking through the iterator
 		int count = 0;
 		while (iterator.hasNext())
-			Assert.assertEquals("In initial run, element " + count
-					+ " does not match expected value!", count++, iterator
-					.next().getValue());
-		Assert.assertEquals(
-				"Too few elements were deserialzied in initial run!",
-				NUMTESTRECORDS, count);
+			Assert.assertEquals("In initial run, element " + count + " does not match expected value!", count++,
+				iterator.next().getValue());
+		Assert.assertEquals("Too few elements were deserialzied in initial run!", NUMTESTRECORDS, count);
 		// test resetting the iterator a few times
 		for (int j = 0; j < 10; ++j) {
 			count = 0;
 			iterator.reset();
 			// now we should get the same results
 			while (iterator.hasNext())
-<<<<<<< HEAD
-				Assert.assertEquals("After reset nr. " + j + 1 + " element "
-						+ count + " does not match expected value!", count++,
-						iterator.next().getValue());
-			Assert.assertEquals(
-					"Too few elements were deserialzied after reset nr. " + j
-							+ 1 + "!", NUMTESTRECORDS, count);
-=======
 				Assert.assertEquals("After reset nr. " + j + 1 + " element " + count
 					+ " does not match expected value!", count++, iterator.next().getValue());
 			Assert.assertEquals("Too few elements were deserialzied after reset nr. " + j + 1 + "!", NUMTESTRECORDS,
 				count);
->>>>>>> 613b896a
 		}
 		// close the iterator
 		iterator.close();
 
 		// make sure there are no memory leaks
 		try {
-			MemorySegment test = memman.allocate(new DummyInvokable(),
-					memoryCapacity);
+			MemorySegment test = memman.allocate(new DummyInvokable(), memoryCapacity);
 			memman.release(test);
 		} catch (Exception e) {
 			Assert.fail("Memory leak detected. SpillingResettableIterator does not release all memory.");
@@ -189,22 +173,21 @@
 	}
 
 	/**
-	 * Tests the resettable iterator with enough memory so that all data is kept
-	 * locally in a membuffer.
+	 * Tests the resettable iterator with enough memory so that all data
+	 * is kept locally in a membuffer.
 	 * 
 	 * @throws ServiceException
 	 * @throws InterruptedException
 	 */
 	@Test
-	public void testResettableIteratorInMemory() throws ServiceException,
-			InterruptedException {
+	public void testResettableIteratorInMemory() throws ServiceException, InterruptedException {
 		final AbstractInvokable memOwner = new DummyInvokable();
 
 		// create the reader
 		reader = new CollectionReader<PactInteger>(objects);
 		// create the resettable iterator
-		SpillingResettableIterator<PactInteger> iterator = new SpillingResettableIterator<PactInteger>(
-				memman, ioman, reader, 10000, deserializer, memOwner);
+		SpillingResettableIterator<PactInteger> iterator = new SpillingResettableIterator<PactInteger>(memman, ioman,
+			reader, 10000, deserializer, memOwner);
 		// open the iterator
 		try {
 			iterator.open();
@@ -214,38 +197,25 @@
 		// now test walking through the iterator
 		int count = 0;
 		while (iterator.hasNext())
-			Assert.assertEquals("In initial run, element " + count
-					+ " does not match expected value!", count++, iterator
-					.next().getValue());
-		Assert.assertEquals(
-				"Too few elements were deserialzied in initial run!",
-				NUMTESTRECORDS, count);
+			Assert.assertEquals("In initial run, element " + count + " does not match expected value!", count++,
+				iterator.next().getValue());
+		Assert.assertEquals("Too few elements were deserialzied in initial run!", NUMTESTRECORDS, count);
 		// test resetting the iterator a few times
 		for (int j = 0; j < 10; ++j) {
 			count = 0;
 			iterator.reset();
 			// now we should get the same results
 			while (iterator.hasNext())
-<<<<<<< HEAD
-				Assert.assertEquals("After reset nr. " + j + 1 + " element "
-						+ count + " does not match expected value!", count++,
-						iterator.next().getValue());
-			Assert.assertEquals(
-					"Too few elements were deserialzied after reset nr. " + j
-							+ 1 + "!", NUMTESTRECORDS, count);
-=======
 				Assert.assertEquals("After reset nr. " + j + 1 + " element " + count
 					+ " does not match expected value!", count++, iterator.next().getValue());
 			Assert.assertEquals("Too few elements were deserialzied after reset nr. " + j + 1 + "!", NUMTESTRECORDS,
 				count);
->>>>>>> 613b896a
 		}
 		// close the iterator
 		iterator.close();
 		// make sure there are no memory leaks
 		try {
-			MemorySegment test = memman.allocate(new DummyInvokable(),
-					memoryCapacity);
+			MemorySegment test = memman.allocate(new DummyInvokable(), memoryCapacity);
 			memman.release(test);
 		} catch (Exception e) {
 			Assert.fail("Memory leak detected. SpillingResettableIterator does not release all memory.");
@@ -253,8 +223,7 @@
 	}
 
 	/**
-	 * Tests whether multiple call of hasNext() changes the state of the
-	 * iterator
+	 * Tests whether multiple call of hasNext() changes the state of the iterator
 	 */
 	@Test
 	public void testHasNext() throws ServiceException, InterruptedException {
@@ -263,8 +232,8 @@
 		// create the reader
 		reader = new CollectionReader<PactInteger>(objects);
 		// create the resettable Iterator
-		SpillingResettableIterator<PactInteger> iterator = new SpillingResettableIterator<PactInteger>(
-				memman, ioman, reader, 1000, deserializer, memOwner);
+		SpillingResettableIterator<PactInteger> iterator = new SpillingResettableIterator<PactInteger>(memman, ioman,
+			reader, 1000, deserializer, memOwner);
 		// open the iterator
 		try {
 			iterator.open();
@@ -279,62 +248,11 @@
 			cnt++;
 		}
 
-<<<<<<< HEAD
-		Assert.assertTrue(cnt + " elements read from iterator, but "
-				+ NUMTESTRECORDS + " expected", cnt == NUMTESTRECORDS);
-
-	}
-
-	/**
-	 * Tests whether multiple call of hasNext() changes the state of the
-	 * iterator
-	 */
-	@Test
-	public void testHasNextPactNull() throws ServiceException,
-			InterruptedException {
-		final AbstractInvokable memOwner = new DummyInvokable();
-
-		List<PactNull> objects = new ArrayList<PactNull>();
-		final int NUM_ELEMENTS = 12;
-		for (int i = 0; i < NUM_ELEMENTS; i++) {
-			objects.add(new PactNull());
-		}
-
-		DefaultRecordDeserializer<PactNull> deserializer = new DefaultRecordDeserializer<PactNull>(
-				PactNull.class);
-
-		// create the reader
-		CollectionReader<PactNull> reader = new CollectionReader<PactNull>(
-				objects);
-		// create the resettable Iterator
-		SpillingResettableIterator<PactNull> iterator = new SpillingResettableIterator<PactNull>(
-				memman, ioman, reader, 1000, deserializer, memOwner);
-		// open the iterator
-		try {
-			iterator.open();
-		} catch (IOException e) {
-			Assert.fail("Could not open resettable iterator:" + e.getMessage());
-		}
-
-		int cnt = 0;
-		while (iterator.hasNext()) {
-			iterator.hasNext();
-			iterator.next();
-			cnt++;
-		}
-
-		Assert.assertTrue(cnt + " elements read from iterator, but "
-				+ NUM_ELEMENTS + " expected", cnt == NUM_ELEMENTS);
-
-	}
-
-=======
 		Assert.assertTrue(cnt + " elements read from iterator, but " + NUMTESTRECORDS + " expected",
 			cnt == NUMTESTRECORDS);
 
 	}
 
->>>>>>> 613b896a
 	/**
 	 * Test whether next() depends on previous call of hasNext()
 	 * 
@@ -348,8 +266,8 @@
 		// create the reader
 		reader = new CollectionReader<PactInteger>(objects);
 		// create the resettable Iterator
-		SpillingResettableIterator<PactInteger> iterator = new SpillingResettableIterator<PactInteger>(
-				memman, ioman, reader, 1000, deserializer, memOwner);
+		SpillingResettableIterator<PactInteger> iterator = new SpillingResettableIterator<PactInteger>(memman, ioman,
+			reader, 1000, deserializer, memOwner);
 		// open the iterator
 		try {
 			iterator.open();
@@ -361,27 +279,16 @@
 		int cnt = 0;
 		while (cnt < NUMTESTRECORDS) {
 			record = iterator.next();
-			Assert.assertTrue("Record was not read from iterator",
-					record != null);
+			Assert.assertTrue("Record was not read from iterator", record != null);
 			cnt++;
 		}
 
 		record = iterator.next();
-<<<<<<< HEAD
-		Assert.assertTrue("Too many records were read from iterator",
-				record == null);
-	}
-
-	/**
-	 * Tests whether lastReturned() returns the latest returned element read
-	 * from spilled file.
-=======
 		Assert.assertTrue("Too many records were read from iterator", record == null);
 	}
 
 	/**
 	 * Tests whether lastReturned() returns the latest returned element read from spilled file.
->>>>>>> 613b896a
 	 */
 	@Test
 	public void testRepeatLast() throws ServiceException, InterruptedException {
@@ -390,8 +297,8 @@
 		// create the reader
 		reader = new CollectionReader<PactInteger>(objects);
 		// create the resettable Iterator
-		SpillingResettableIterator<PactInteger> iterator = new SpillingResettableIterator<PactInteger>(
-				memman, ioman, reader, 1000, deserializer, memOwner);
+		SpillingResettableIterator<PactInteger> iterator = new SpillingResettableIterator<PactInteger>(memman, ioman,
+			reader, 1000, deserializer, memOwner);
 		// open the iterator
 		try {
 			iterator.open();
@@ -409,36 +316,14 @@
 			record2 = iterator.repeatLast();
 			compare = objects.get(cnt);
 
-<<<<<<< HEAD
-			Assert.assertTrue(
-					"Record read with next() does not equal expected value",
-					record1.equals(compare));
-			Assert.assertTrue(
-					"Record read with next() does not equal record read with lastReturned()",
-					record1.equals(record2));
-			Assert.assertTrue(
-					"Records read with next() and lastReturned have same reference",
-					record1 != record2);
-=======
 			Assert.assertTrue("Record read with next() does not equal expected value", record1.equals(compare));
 			Assert.assertTrue("Record read with next() does not equal record read with lastReturned()",
 				record1.equals(record2));
 			Assert.assertTrue("Records read with next() and lastReturned have same reference", record1 != record2);
->>>>>>> 613b896a
 
 			cnt++;
 		}
 
-<<<<<<< HEAD
-		Assert.assertTrue(cnt + " elements read from iterator, but "
-				+ NUMTESTRECORDS + " expected", cnt == NUMTESTRECORDS);
-
-	}
-
-	/**
-	 * Tests whether lastReturned() returns the latest returned element read
-	 * from memory.
-=======
 		Assert.assertTrue(cnt + " elements read from iterator, but " + NUMTESTRECORDS + " expected",
 			cnt == NUMTESTRECORDS);
 
@@ -446,18 +331,16 @@
 
 	/**
 	 * Tests whether lastReturned() returns the latest returned element read from memory.
->>>>>>> 613b896a
-	 */
-	@Test
-	public void testRepeatLastInMemory() throws ServiceException,
-			InterruptedException {
-		final AbstractInvokable memOwner = new DummyInvokable();
-
-		// create the reader
-		reader = new CollectionReader<PactInteger>(objects);
-		// create the resettable Iterator
-		SpillingResettableIterator<PactInteger> iterator = new SpillingResettableIterator<PactInteger>(
-				memman, ioman, reader, 10000, deserializer, memOwner);
+	 */
+	@Test
+	public void testRepeatLastInMemory() throws ServiceException, InterruptedException {
+		final AbstractInvokable memOwner = new DummyInvokable();
+
+		// create the reader
+		reader = new CollectionReader<PactInteger>(objects);
+		// create the resettable Iterator
+		SpillingResettableIterator<PactInteger> iterator = new SpillingResettableIterator<PactInteger>(memman, ioman,
+			reader, 10000, deserializer, memOwner);
 		// open the iterator
 		try {
 			iterator.open();
@@ -475,33 +358,16 @@
 			record2 = iterator.repeatLast();
 			compare = objects.get(cnt);
 
-<<<<<<< HEAD
-			Assert.assertTrue(
-					"Record read with next() does not equal expected value",
-					record1.equals(compare));
-			Assert.assertTrue(
-					"Record read with next() does not equal record read with lastReturned()",
-					record1.equals(record2));
-			Assert.assertTrue(
-					"Records read with next() and lastReturned have same reference",
-					record1 != record2);
-=======
 			Assert.assertTrue("Record read with next() does not equal expected value", record1.equals(compare));
 			Assert.assertTrue("Record read with next() does not equal record read with lastReturned()",
 				record1.equals(record2));
 			Assert.assertTrue("Records read with next() and lastReturned have same reference", record1 != record2);
->>>>>>> 613b896a
 
 			cnt++;
 		}
 
-<<<<<<< HEAD
-		Assert.assertTrue(cnt + " elements read from iterator, but "
-				+ NUMTESTRECORDS + " expected", cnt == NUMTESTRECORDS);
-=======
 		Assert.assertTrue(cnt + " elements read from iterator, but " + NUMTESTRECORDS + " expected",
 			cnt == NUMTESTRECORDS);
->>>>>>> 613b896a
 
 	}
 
